﻿using CodeConverter.Tests.TestRunners;
using Xunit;

namespace CodeConverter.Tests.CSharp
{
    public class StatementTests : ConverterTestBase
    {
        [Fact]
        public void EmptyStatement()
        {
            TestConversionVisualBasicToCSharpWithoutComments(@"Class TestClass
    Private Sub TestMethod()
        If True Then
        End If

        While True
        End While

        Do
        Loop While True
    End Sub
End Class", @"class TestClass
{
    private void TestMethod()
    {
        if (true)
        {
        }

        while (true)
        {
        }

        do
        {
        }
        while (true);
    }
}");
        }

        [Fact]
        public void AssignmentStatement()
        {
            TestConversionVisualBasicToCSharp(@"Class TestClass
    Private Sub TestMethod()
        Dim b As Integer
        b = 0
    End Sub
End Class", @"class TestClass
{
    private void TestMethod()
    {
        int b;
        b = 0;
    }
}");
        }

        [Fact]
        public void AssignmentStatementInDeclaration()
        {
            TestConversionVisualBasicToCSharp(@"Class TestClass
    Private Sub TestMethod()
        Dim b As Integer = 0
    End Sub
End Class", @"class TestClass
{
    private void TestMethod()
    {
        int b = 0;
    }
}");
        }

        [Fact]
        public void AssignmentStatementInVarDeclaration()
        {
            TestConversionVisualBasicToCSharp(@"Class TestClass
    Private Sub TestMethod()
        Dim b = 0
    End Sub
End Class", @"class TestClass
{
    private void TestMethod()
    {
        var b = 0;
    }
}");
        }

        [Fact]
        public void ObjectInitializationStatement()
        {
            TestConversionVisualBasicToCSharp(@"Class TestClass
    Private Sub TestMethod()
        Dim b As String
        b = New String(""test"")
    End Sub
End Class", @"class TestClass
{
    private void TestMethod()
    {
        string b;
        b = new string(""test"");
    }
}");
        }

        [Fact]
        public void TupleInitializationStatement()
        {
            TestConversionVisualBasicToCSharp(@"Class TestClass
    Private Sub TestMethod()
        Dim totales As (fics As Integer, dirs As Integer) = (0, 0)
    End Sub
End Class", @"class TestClass
{
    private void TestMethod()
    {
        (int fics, int dirs) totales = (0, 0);
    }
}");
        }

        [Fact]
        public void ObjectInitializationStatementInDeclaration()
        {
            TestConversionVisualBasicToCSharp(@"Class TestClass
    Private Sub TestMethod()
        Dim b As String = New String(""test"")
    End Sub
End Class", @"class TestClass
{
    private void TestMethod()
    {
        string b = new string(""test"");
    }
}");
        }

        [Fact]
        public void ObjectInitializationStatementInVarDeclaration()
        {
            TestConversionVisualBasicToCSharp(@"Class TestClass
    Private Sub TestMethod()
        Dim b = New String(""test"")
    End Sub
End Class", @"class TestClass
{
    private void TestMethod()
    {
        var b = new string(""test"");
    }
}");
        }

        [Fact]
        public void ValuesOfArrayAssignmentWithSurroundingClass()
        {
            TestConversionVisualBasicToCSharp(
@"Class SurroundingClass
    Public Arr() As String
End Class

Class UseClass
    Public Sub DoStuff()
        Dim surrounding As SurroundingClass = New SurroundingClass()
        surrounding.Arr(1) = ""bla""
    End Sub
End Class", @"class SurroundingClass
{
    public string[] Arr;
}

class UseClass
{
    public void DoStuff()
    {
        SurroundingClass surrounding = new SurroundingClass();
        surrounding.Arr[1] = ""bla"";
    }
}");
        }

        [Fact]
        public void ArrayDeclarationStatement()
        {
            TestConversionVisualBasicToCSharp(@"Class TestClass
    Private Sub TestMethod()
        Dim b As Integer()
    End Sub
End Class", @"class TestClass
{
    private void TestMethod()
    {
        int[] b;
    }
}");
        }

        [Fact]
        public void ArrayDeclarationWithRangeStatement()
        {
            TestConversionVisualBasicToCSharp(@"Imports System.Collections.Generic

Class TestClass
    Private Sub TestMethod()
        Dim colFics = New List(Of Integer)
        Dim a(0 To colFics.Count - 1) As String
    End Sub
End Class", @"using System.Collections.Generic;

class TestClass
{
    private void TestMethod()
    {
        var colFics = new List<int>();
        string[] a = new string[colFics.Count - 1 + 1];
    }
}");
        }

        [Fact]
        public void ArrayEraseAndRedimStatement()
        {
            // One statement turns into two, so can't auto-test comments
            TestConversionVisualBasicToCSharpWithoutComments(@"Public Class TestClass
    Shared Function TestMethod(numArray As Integer(), numArray2 As Integer()) As Integer()
        ReDim numArray(3)
        Erase numArray
        numArray2(1) = 1
        ReDim Preserve numArray(5), numArray2(5)
        Dim y(6, 5) As Integer
        y(2,3) = 1
        ReDim Preserve y(6,8)
        Return numArray2
    End Function
End Class", @"using System;

public class TestClass
{
    public static int[] TestMethod(int[] numArray, int[] numArray2)
    {
        numArray = new int[4];
        numArray = null;
        numArray2[1] = 1;
        var oldNumArray = numArray;
        numArray = new int[6];
        if (oldNumArray != null)
            Array.Copy(oldNumArray, numArray, Math.Min(6, oldNumArray.Length));
        var oldNumArray2 = numArray2;
        numArray2 = new int[6];
        if (oldNumArray2 != null)
            Array.Copy(oldNumArray2, numArray2, Math.Min(6, oldNumArray2.Length));
        int[,] y = new int[7, 6];
        y[2, 3] = 1;
        var oldY = y;
        y = new int[7, 9];
        if (oldY != null)
            for (var i = 0; i <= oldY.Length / oldY.GetLength(1) - 1; ++i)
                Array.Copy(oldY, i * oldY.GetLength(1), y, i * y.GetLength(1), Math.Min(oldY.GetLength(1), y.GetLength(1)));
        return numArray2;
    }
}");
        }

        [Fact]
        public void EndStatement()
        {
            TestConversionVisualBasicToCSharp(@"Class TestClass
    Private Sub TestMethod()
        End
    End Sub
End Class", @"using System;

class TestClass
{
    private void TestMethod()
    {
        Environment.Exit(0);
    }
}");
        }

        [Fact]
        public void StopStatement()
        {
            TestConversionVisualBasicToCSharp(@"Class TestClass
    Private Sub TestMethod()
        Stop
    End Sub
End Class", @"using System.Diagnostics;

class TestClass
{
    private void TestMethod()
    {
        Debugger.Break();
    }
}");
        }

        [Fact]
        public void WithBlock()
        {
            TestConversionVisualBasicToCSharpWithoutComments(@"Class TestClass
    Private Sub TestMethod()
        With New System.Text.StringBuilder
            .Capacity = 20
            ?.Length = 0
        End With
    End Sub
End Class", @"class TestClass
{
    private void TestMethod()
    {
        {
            var withBlock = new System.Text.StringBuilder();
            withBlock.Capacity = 20;
            withBlock?.Length = 0;
        }
    }
}");
        }

        [Fact]
        public void WithBlock2()
        {
            TestConversionVisualBasicToCSharpWithoutComments(@"Imports System.Data.SqlClient

Class TestClass
    Private Sub Save()
        Using cmd As SqlCommand = new SqlCommand()
            With cmd
            .ExecuteNonQuery()
            ?.ExecuteNonQuery()
            .ExecuteNonQuery
            ?.ExecuteNonQuery
            End With
        End Using
    End Sub
End Class", @"using System.Data.SqlClient;

class TestClass
{
    private void Save()
    {
        using (SqlCommand cmd = new SqlCommand())
        {
            {
                var withBlock = cmd;
                withBlock.ExecuteNonQuery();
                withBlock?.ExecuteNonQuery();
                withBlock.ExecuteNonQuery();
                withBlock?.ExecuteNonQuery();
            }
        }
    }
}");
        }

        [Fact]
        public void NestedWithBlock()
        {
            TestConversionVisualBasicToCSharpWithoutComments(@"Class TestClass
    Private Sub TestMethod()
        With New System.Text.StringBuilder
            Dim withBlock as Integer = 3
            With New System.Text.StringBuilder
                Dim withBlock1 as Integer = 4
                .Capacity = withBlock1
            End With

            .Length = withBlock
        End With
    End Sub
End Class", @"class TestClass
{
    private void TestMethod()
    {
        {
            var withBlock2 = new System.Text.StringBuilder();
            int withBlock = 3;
            {
                var withBlock3 = new System.Text.StringBuilder();
                int withBlock1 = 4;
                withBlock3.Capacity = withBlock1;
            }

            withBlock2.Length = withBlock;
        }
    }
}");
        }
        [Fact]
        public void ArrayInitializationStatement()
        {
            TestConversionVisualBasicToCSharp(@"Class TestClass
    Private Sub TestMethod()
        Dim b As Integer() = {1, 2, 3}
    End Sub
End Class", @"class TestClass
{
    private void TestMethod()
    {
        int[] b = new[] { 1, 2, 3 };
    }
}");
        }

        [Fact]
        public void ArrayInitializationStatementInVarDeclaration()
        {
            TestConversionVisualBasicToCSharp(@"Class TestClass
    Private Sub TestMethod()
        Dim b = {1, 2, 3}
    End Sub
End Class", @"class TestClass
{
    private void TestMethod()
    {
        var b = new[] { 1, 2, 3 };
    }
}");
        }

        [Fact]
        public void ArrayInitializationStatementWithType()
        {
            TestConversionVisualBasicToCSharp(@"Class TestClass
    Private Sub TestMethod()
        Dim b As Integer() = New Integer() {1, 2, 3}
    End Sub
End Class", @"class TestClass
{
    private void TestMethod()
    {
        int[] b = new int[] { 1, 2, 3 };
    }
}");
        }

        [Fact]
        public void ArrayInitializationStatementWithLength()
        {
            TestConversionVisualBasicToCSharp(@"Class TestClass
    Private Sub TestMethod()
        Dim b As Integer() = New Integer(2) {1, 2, 3}
    End Sub
End Class", @"class TestClass
{
    private void TestMethod()
    {
        int[] b = new int[3] { 1, 2, 3 };
    }
}");
        }

        [Fact]
        public void MultidimensionalArrayDeclarationStatement()
        {
            TestConversionVisualBasicToCSharp(@"Class TestClass
    Private Sub TestMethod()
        Dim b As Integer(,)
    End Sub
End Class", @"class TestClass
{
    private void TestMethod()
    {
        int[,] b;
    }
}");
        }

        [Fact]
        public void MultidimensionalArrayInitializationStatement()
        {
            TestConversionVisualBasicToCSharp(@"Class TestClass
    Private Sub TestMethod()
        Dim b As Integer(,) = {{1, 2}, {3, 4}}
    End Sub
End Class", @"class TestClass
{
    private void TestMethod()
    {
        int[,] b = new[] { { 1, 2 }, { 3, 4 } };
    }
}");
        }

        [Fact]
        public void MultidimensionalArrayInitializationStatementWithType()
        {
            TestConversionVisualBasicToCSharp(@"Class TestClass
    Private Sub TestMethod()
        Dim b As Integer(,) = New Integer(,) {{1, 2}, {3, 4}}
    End Sub
End Class", @"class TestClass
{
    private void TestMethod()
    {
        int[,] b = new int[,] { { 1, 2 }, { 3, 4 } };
    }
}");
        }

        [Fact]
        public void MultidimensionalArrayInitializationStatementWithAndWithoutLengths()
        {
            TestConversionVisualBasicToCSharp(@"Class TestClass
    Private Sub TestMethod()
        Dim a As Integer(,) = New Integer(,) {{1, 2}, {3, 4}}
        Dim b As Integer(,) = New Integer(1, 1) {{1, 2}, {3, 4}}
        Dim c as Integer(,,) = New Integer(,,) {{{1}}}
        Dim d as Integer(,,) = New Integer(0, 0, 0) {{{1}}}
        Dim e As Integer()(,) = New Integer()(,) {}
        Dim f As Integer()(,) = New Integer(-1)(,) {}
    End Sub
End Class", @"class TestClass
{
    private void TestMethod()
    {
        int[,] a = new int[,] { { 1, 2 }, { 3, 4 } };
        int[,] b = new int[2, 2] { { 1, 2 }, { 3, 4 } };
        int[,,] c = new int[,,] { { { 1 } } };
        int[,,] d = new int[1, 1, 1] { { { 1 } } };
        int[][,] e = new int[][,] { };
        int[][,] f = new int[0][,] { };
    }
}");
        }

        [Fact]
        public void JaggedArrayDeclarationStatement()
        {
            TestConversionVisualBasicToCSharp(@"Class TestClass
    Private Sub TestMethod()
        Dim b As Integer()()
    End Sub
End Class", @"class TestClass
{
    private void TestMethod()
    {
        int[][] b;
    }
}");
        }

        [Fact]
        public void JaggedArrayInitializationStatement()
        {
            TestConversionVisualBasicToCSharp(@"Class TestClass
    Private Sub TestMethod()
        Dim b As Integer()() = {New Integer() {1, 2}, New Integer() {3, 4}}
    End Sub
End Class", @"class TestClass
{
    private void TestMethod()
    {
        int[][] b = new[] { new int[] { 1, 2 }, new int[] { 3, 4 } };
    }
}");
        }

        [Fact]
        public void JaggedArrayInitializationStatementWithType()
        {
            TestConversionVisualBasicToCSharp(@"Class TestClass
    Private Sub TestMethod()
        Dim b = New Integer()() {New Integer() {1}}
    End Sub
End Class", @"class TestClass
{
    private void TestMethod()
    {
        var b = new int[][] { new int[] { 1 } };
    }
}");
        }

        [Fact]
        public void JaggedArrayInitializationStatementWithLength()
        {
            TestConversionVisualBasicToCSharp(@"Class TestClass
    Private Sub TestMethod()
        Dim b As Integer()() = New Integer(1)() {New Integer() {1, 2}, New Integer() {3, 4}}
    End Sub
End Class", @"class TestClass
{
    private void TestMethod()
    {
        int[][] b = new int[2][] { new int[] { 1, 2 }, new int[] { 3, 4 } };
    }
}");
        }

        [Fact]
        public void DeclarationStatements()
        {
            TestConversionVisualBasicToCSharpWithoutComments(
@"Class Test
    Private Sub TestMethod()
the_beginning:
        Dim value As Integer = 1
        Const myPIe As Double = System.Math.PI
        Dim text = ""This is my text!""
        GoTo the_beginning
    End Sub
End Class", @"class Test
{
    private void TestMethod()
    {
    the_beginning:
        ;
        int value = 1;
        const double myPIe = System.Math.PI;
        var text = ""This is my text!"";
        goto the_beginning;
    }
}");
        }

        [Theory]
        [InlineData("Sub", "", "void")]
        [InlineData("Function", " As Long", "long")]
        public void DeclareStatement(string vbMethodDecl,string vbType, string csType)
        {
            // Intentionally uses a type name with a different casing as the loop variable, i.e. "process" to test name resolution
            TestConversionVisualBasicToCSharp($@"Imports System.Diagnostics
Imports System.Threading

Public Class AcmeClass
    Private Declare {vbMethodDecl} SetForegroundWindow Lib ""user32"" (ByVal hwnd As Int32){vbType}

    Public Shared Sub Main()
        For Each proc In Process.GetProcesses().Where(Function(p) Not String.IsNullOrEmpty(p.MainWindowTitle))
            SetForegroundWindow(proc.MainWindowHandle.ToInt32())
            Thread.Sleep(1000)
        Next
    End Sub
End Class"
                , $@"using System;
using System.Diagnostics;
using System.Linq;
using System.Threading;
using System.Runtime.InteropServices;

public class AcmeClass
{{
    [DllImport(""user32"")]
    private static extern {csType} SetForegroundWindow(Int32 hwnd);

    public static void Main()
    {{
        foreach (var proc in Process.GetProcesses().Where(p => !string.IsNullOrEmpty(p.MainWindowTitle)))
        {{
            SetForegroundWindow(proc.MainWindowHandle.ToInt32());
            Thread.Sleep(1000);
        }}
    }}
}}");
        }


        [Fact]
        public void DeclareStatementWithAttributes()
        {
            TestConversionVisualBasicToCSharp(@"Public Class AcmeClass
    Friend Declare Ansi Function GetNumDevices Lib ""CP210xManufacturing.dll"" Alias ""CP210x_GetNumDevices"" (ByRef NumDevices As String) As Integer
End Class"
                , @"using System.Runtime.InteropServices;

public class AcmeClass
{
    [DllImport(""CP210xManufacturing.dll"", EntryPoint = ""CP210x_GetNumDevices"", CharSet = CharSet.Ansi)]
    internal static extern int GetNumDevices(ref string NumDevices);
}");
        }

        [Fact]
        public void IfStatement()
        {
            TestConversionVisualBasicToCSharpWithoutComments(@"Class TestClass
    Private Sub TestMethod(ByVal a As Integer)
        Dim b As Integer

        If a = 0 Then
            b = 0
        ElseIf a = 1 Then
            b = 1
        ElseIf a = 2 OrElse a = 3 Then
            b = 2
        Else
            b = 3
        End If
    End Sub
End Class", @"class TestClass
{
    private void TestMethod(int a)
    {
        int b;

        if (a == 0)
            b = 0;
        else if (a == 1)
            b = 1;
        else if (a == 2 || a == 3)
            b = 2;
        else
            b = 3;
    }
}");
        }

        [Fact]
        public void NestedBlockStatementsKeepSameNesting()
        {
            TestConversionVisualBasicToCSharpWithoutComments(@"Class TestClass
    Shared Function FindTextInCol(w As String, pTitleRow As Integer, startCol As Integer, needle As String) As Integer

        For c As Integer = startCol To w.Length
            If needle = """" Then
                If String.IsNullOrWhiteSpace(w(c).ToString) Then
                    Return c
                End If
            Else
                If w(c).ToString = needle Then
                    Return c
                End If
            End If
        Next
        Return -1
    End Function
End Class", @"class TestClass
{
    public static int FindTextInCol(string w, int pTitleRow, int startCol, string needle)
    {
        var loopTo = w.Length;
        for (int c = startCol; c <= loopTo; c++)
        {
            if (needle == """")
            {
                if (string.IsNullOrWhiteSpace(w[c].ToString()))
                    return c;
            }
            else if (w[c].ToString() == needle)
                return c;
        }
        return -1;
    }
}");
        }

        [Fact]
        public void WhileStatement()
        {
            TestConversionVisualBasicToCSharp(@"Class TestClass
    Private Sub TestMethod()
        Dim b As Integer
        b = 0

        While b = 0
            If b = 2 Then Continue While
            If b = 3 Then Exit While
            b = 1
        End While
    End Sub
End Class", @"class TestClass
{
    private void TestMethod()
    {
        int b;
        b = 0;

        while (b == 0)
        {
            if (b == 2)
                continue;
            if (b == 3)
                break;
            b = 1;
        }
    }
}");
        }

        [Fact]
        public void UntilStatement()
        {
            //Bug: comment on statement in do loop gets moved to end of conditional
            TestConversionVisualBasicToCSharpWithoutComments(@"Class TestClass
    Private Sub TestMethod()
        Dim charIndex As Integer
        ' allow only digits and letters
        Do
            charIndex = rand.Next(48, 123)
        Loop Until (charIndex >= 48 AndAlso charIndex <= 57) OrElse (charIndex >= 65 AndAlso charIndex <= 90) OrElse (charIndex >= 97 AndAlso charIndex <= 122)
    End Sub
End Class", @"class TestClass
{
    private void TestMethod()
    {
        int charIndex;
        // allow only digits and letters
        do
            charIndex = rand.Next(48, 123);
        while ((charIndex < 48 || charIndex > 57) && (charIndex < 65 || charIndex > 90) && (charIndex < 97 || charIndex > 122));
    }
}");
        }

        [Fact]
        public void SimpleDoStatement()
        {
            TestConversionVisualBasicToCSharpWithoutComments(@"Class TestClass
    Private Sub TestMethod()
        Dim b As Integer
        b = 0

        Do
            If b = 2 Then Continue Do
            If b = 3 Then Exit Do
            b = 1
        Loop
    End Sub
End Class", @"class TestClass
{
    private void TestMethod()
    {
        int b;
        b = 0;

        do
        {
            if (b == 2)
                continue;
            if (b == 3)
                break;
            b = 1;
        }
        while (true);
    }
}");
        }

        [Fact]
        public void DoWhileStatement()
        {
            TestConversionVisualBasicToCSharpWithoutComments(@"Class TestClass
    Private Sub TestMethod()
        Dim b As Integer
        b = 0

        Do
            If b = 2 Then Continue Do
            If b = 3 Then Exit Do
            b = 1
        Loop While b = 0
    End Sub
End Class", @"class TestClass
{
    private void TestMethod()
    {
        int b;
        b = 0;

        do
        {
            if (b == 2)
                continue;
            if (b == 3)
                break;
            b = 1;
        }
        while (b == 0);
    }
}");
        }

        [Fact]
        public void IncompleteStatement()
        {
            TestConversionVisualBasicToCSharpWithoutComments(@"Class TestClass
    Private Sub TestMethod()
        Dim b As Integer
        b = 0

        Do
            If b = 2 Then Continue Do
            If b = 3 Then Exit Do
            b = 1
        Loop While b = 0
    End Sub
End Class", @"class TestClass
{
    private void TestMethod()
    {
        int b;
        b = 0;

        do
        {
            if (b == 2)
                continue;
            if (b == 3)
                break;
            b = 1;
        }
        while (b == 0);
    }
}");
        }

        [Fact]
        public void ForEachStatementWithExplicitType()
        {
            TestConversionVisualBasicToCSharpWithoutComments(@"Class TestClass
    Private Sub TestMethod(ByVal values As Integer())
        For Each val As Integer In values
            If val = 2 Then Continue For
            If val = 3 Then Exit For
        Next
    End Sub
End Class", @"class TestClass
{
    private void TestMethod(int[] values)
    {
        foreach (int val in values)
        {
            if (val == 2)
                continue;
            if (val == 3)
                break;
        }
    }
}");
        }

        [Fact]
        public void ForEachStatementWithVar()
        {
            TestConversionVisualBasicToCSharpWithoutComments(@"Class TestClass
    Private Sub TestMethod(ByVal values As Integer())
        For Each val In values
            If val = 2 Then Continue For
            If val = 3 Then Exit For
        Next
    End Sub
End Class", @"class TestClass
{
    private void TestMethod(int[] values)
    {
        foreach (var val in values)
        {
            if (val == 2)
                continue;
            if (val == 3)
                break;
        }
    }
}");
        }

        [Fact]
        public void SyncLockStatement()
        {
            TestConversionVisualBasicToCSharpWithoutComments(@"Class TestClass
    Private Sub TestMethod(ByVal nullObject As Object)
        If nullObject Is Nothing Then Throw New ArgumentNullException(NameOf(nullObject))

        SyncLock nullObject
            Console.WriteLine(nullObject)
        End SyncLock
    End Sub
End Class", @"using System;

class TestClass
{
    private void TestMethod(object nullObject)
    {
        if (nullObject == null)
            throw new ArgumentNullException(nameof(nullObject));

        lock (nullObject)
            Console.WriteLine(nullObject);
    }
}");
        }

        [Fact]
        public void ForWithSingleStatement()
        {
            // Comment from "Next" gets pushed up to previous line
            TestConversionVisualBasicToCSharpWithoutComments(@"Class TestClass
    Private Sub TestMethod(end As Integer)
        Dim b, s As Integer()
        For i = 0 To [end]
            b(i) = s(i)
        Next
    End Sub
End Class", @"class TestClass
{
    private void TestMethod(int end)
    {
        int[] b = default(int[]), s = default(int[]);
        var loopTo = end;
        for (var i = 0; i <= loopTo; i++)
            b[i] = s[i];
    }
}");
        }

        [Fact]
        public void ForRequiringExtraVariable()
        {
            // Comment from "Next" gets pushed up to previous line
            TestConversionVisualBasicToCSharpWithoutComments(@"Class TestClass
    Private Sub TestMethod()
        Dim stringValue AS string = ""42""
        For i As Integer = 1 To 10 - stringValue.Length
           stringValue = stringValue & "" "" + Cstr(i)
           Console.WriteLine(stringValue)
        Next
    End Sub
End Class", @"using System;

class TestClass
{
    private void TestMethod()
    {
        string stringValue = ""42"";
        var loopTo = 10 - stringValue.Length;
        for (int i = 1; i <= loopTo; i++)
        {
            stringValue = stringValue + ("" "" + System.Convert.ToString(i));
            Console.WriteLine(stringValue);
        }
    }
}");
        }

        [Fact]
        public void ForWithBlock()
        {
            // Comment from "Next" gets pushed up to previous line
            TestConversionVisualBasicToCSharpWithoutComments(@"Class TestClass
    Private Sub TestMethod()
        Dim b, s As Integer()
        For i = 0 To [end] - 1
            b(i) = s(i)
        Next
    End Sub
End Class", @"class TestClass
{
    private void TestMethod()
    {
        int[] b = default(int[]), s = default(int[]);
        var loopTo = end - 1;
        for (var i = 0; i <= loopTo; i++)
            b[i] = s[i];
    }
}");
        }

        [Fact]
        public void LabeledAndForStatement()
        {
            TestConversionVisualBasicToCSharpWithoutComments(@"Class GotoTest1
    Private Shared Sub Main()
        Dim x As Integer = 200, y As Integer = 4
        Dim count As Integer = 0
        Dim array As String(,) = New String(x - 1, y - 1) {}

        For i As Integer = 0 To x - 1

            For j As Integer = 0 To y - 1
                array(i, j) = (System.Threading.Interlocked.Increment(count)).ToString()
            Next
        Next

        Console.Write(""Enter the number to search for: "")
        Dim myNumber As String = Console.ReadLine()

        For i As Integer = 0 To x - 1

            For j As Integer = 0 To y - 1

                If array(i, j).Equals(myNumber) Then
                    GoTo Found
                End If
            Next
        Next

        Console.WriteLine(""The number {0} was not found."", myNumber)
        GoTo Finish
Found:
        Console.WriteLine(""The number {0} is found."", myNumber)
Finish:
        Console.WriteLine(""End of search."")
        Console.WriteLine(""Press any key to exit."")
        Console.ReadKey()
    End Sub
End Class", @"using System;

class GotoTest1
{
    private static void Main()
    {
        int x = 200;
        int y = 4;
        int count = 0;
        string[,] array = new string[x - 1 + 1, y - 1 + 1];
        var loopTo = x - 1;
        for (int i = 0; i <= loopTo; i++)
        {
            var loopTo1 = y - 1;
            for (int j = 0; j <= loopTo1; j++)
                array[i, j] = (System.Threading.Interlocked.Increment(ref count)).ToString();
        }

        Console.Write(""Enter the number to search for: "");
        string myNumber = Console.ReadLine();
        var loopTo2 = x - 1;
        for (int i = 0; i <= loopTo2; i++)
        {
            var loopTo3 = y - 1;
            for (int j = 0; j <= loopTo3; j++)
            {
                if (array[i, j].Equals(myNumber))
                    goto Found;
            }
        }

        Console.WriteLine(""The number {0} was not found."", myNumber);
        goto Finish;
    Found:
        ;
        Console.WriteLine(""The number {0} is found."", myNumber);
    Finish:
        ;
        Console.WriteLine(""End of search."");
        Console.WriteLine(""Press any key to exit."");
        Console.ReadKey();
    }
}");
        }

        [Fact]
        public void ThrowStatement()
        {
            TestConversionVisualBasicToCSharp(@"Class TestClass
    Private Sub TestMethod(ByVal nullObject As Object)
        If nullObject Is Nothing Then Throw New ArgumentNullException(NameOf(nullObject))
    End Sub
End Class", @"using System;

class TestClass
{
    private void TestMethod(object nullObject)
    {
        if (nullObject == null)
            throw new ArgumentNullException(nameof(nullObject));
    }
}");
        }

        [Fact]
        public void CallStatement()
        {
            TestConversionVisualBasicToCSharp(@"Class TestClass
    Private Sub TestMethod()
        Call (Sub() Console.Write(""Hello""))
        Call (Sub() Console.Write(""Hello""))()
        Call TestMethod
        Call TestMethod()
    End Sub
End Class", @"using System;

class TestClass
{
    private void TestMethod()
    {
        (() => Console.Write(""Hello""))();
        (() => Console.Write(""Hello""))();
        TestMethod();
        TestMethod();
    }
}");
        }

        [Fact]
        public void AddRemoveHandler()
        {
            TestConversionVisualBasicToCSharp(@"Class TestClass
    Public Event MyEvent As EventHandler

    Private Sub TestMethod(ByVal e As EventHandler)
        AddHandler Me.MyEvent, e
        AddHandler Me.MyEvent, AddressOf MyHandler
    End Sub

    Private Sub TestMethod2(ByVal e As EventHandler)
        RemoveHandler Me.MyEvent, e
        RemoveHandler Me.MyEvent, AddressOf MyHandler
    End Sub

    Private Sub MyHandler(ByVal sender As Object, ByVal e As EventArgs)
    End Sub
End Class", @"using System;

class TestClass
{
    public event EventHandler MyEvent;

    private void TestMethod(EventHandler e)
    {
        this.MyEvent += e;
        this.MyEvent += MyHandler;
    }

    private void TestMethod2(EventHandler e)
    {
        this.MyEvent -= e;
        this.MyEvent -= MyHandler;
    }

    private void MyHandler(object sender, EventArgs e)
    {
    }
}");
        }

        [Fact]
        public void SelectCase1()
        {
            TestConversionVisualBasicToCSharpWithoutComments(@"Class TestClass
    Private Sub TestMethod(ByVal number As Integer)
        Select Case number
            Case 0, 1, 2
                Console.Write(""number is 0, 1, 2"")
            Case 5
                Console.Write(""section 5"")
            Case Else
                Console.Write(""default section"")
        End Select
    End Sub
End Class", @"using System;

class TestClass
{
    private void TestMethod(int number)
    {
        switch (number)
        {
            case 0:
            case 1:
            case 2:
                {
                    Console.Write(""number is 0, 1, 2"");
                    break;
                }

            case 5:
                {
                    Console.Write(""section 5"");
                    break;
                }

            default:
                {
                    Console.Write(""default section"");
                    break;
                }
        }
    }
}");
        }

        [Fact]
        public void SelectCaseWithExpression()
        {
            TestConversionVisualBasicToCSharpWithoutComments(@"Public Class TestClass
    Shared Function TimeAgo(daysAgo As Integer) As String
        Select Case daysAgo
            Case 0 To 3, 4, Is >= 5, Is < 6, Is <= 7
                Return ""this week""
            Case Is > 0
                Return daysAgo \ 7 & "" weeks ago""
            Case Else
                Return ""in the future""
        End Select
    End Function
End Class", @"public class TestClass
{
    public static string TimeAgo(int daysAgo)
    {
        switch (daysAgo)
        {
            case object _ when 0 <= daysAgo && daysAgo <= 3:
            case 4:
            case object _ when daysAgo >= 5:
            case object _ when daysAgo < 6:
            case object _ when daysAgo <= 7:
                {
                    return ""this week"";
                }

            case object _ when daysAgo > 0:
                {
                    return (daysAgo / 7) + "" weeks ago"";
                }

            default:
                {
                    return ""in the future"";
                }
        }
    }
}");
        }

        [Fact]
        public void SelectCaseWithExpression2()
        {
            TestConversionVisualBasicToCSharpWithoutComments(@"Public Class TestClass2
    Function CanDoWork(Something As Object) As Boolean
        Select Case True
            Case Today.DayOfWeek = DayOfWeek.Saturday Or Today.DayOfWeek = DayOfWeek.Sunday
                ' we do not work on weekends
                Return False
            Case Not IsSqlAlive()
                ' Database unavailable
                Return False
            Case TypeOf Something Is Integer
                ' Do something with the Integer
                Return True
            Case Else
                ' Do something else
                Return False
        End Select
    End Function

    Private Function IsSqlAlive() As Boolean
        ' Do something to test SQL Server
        Return True
    End Function
End Class", @"using System;
using Microsoft.VisualBasic;

public class TestClass2
{
    public bool CanDoWork(object Something)
    {
        switch (true)
        {
<<<<<<< HEAD
            case object _ when (DateTime.Today.DayOfWeek == DayOfWeek.Saturday) | (DateTime.Today.DayOfWeek == DayOfWeek.Sunday):
=======
            case object _ when DateAndTime.Today.DayOfWeek == DayOfWeek.Saturday | DateAndTime.Today.DayOfWeek == DayOfWeek.Sunday:
>>>>>>> 3b83c809
                {
                    // we do not work on weekends
                    return false;
                }

            case object _ when !IsSqlAlive():
                {
                    // Database unavailable
                    return false;
                }

            case object _ when Something is int:
                {
                    // Do something with the Integer
                    return true;
                }

            default:
                {
                    // Do something else
                    return false;
                }
        }
    }

    private bool IsSqlAlive()
    {
        // Do something to test SQL Server
        return true;
    }
}");
        }

        [Fact]
        public void TryCatch()
        {
            TestConversionVisualBasicToCSharpWithoutComments(@"Class TestClass
    Private Shared Function Log(ByVal message As String) As Boolean
        Console.WriteLine(message)
        Return False
    End Function

    Private Sub TestMethod(ByVal number As Integer)
        Try
            Console.WriteLine(""try"")
        Catch e As Exception
            Console.WriteLine(""catch1"")
        Catch
            Console.WriteLine(""catch all"")
        Finally
            Console.WriteLine(""finally"")
        End Try

        Try
            Console.WriteLine(""try"")
        Catch e2 As NotImplementedException
            Console.WriteLine(""catch1"")
        Catch e As Exception When Log(e.Message)
            Console.WriteLine(""catch2"")
        End Try

        Try
            Console.WriteLine(""try"")
        Finally
            Console.WriteLine(""finally"")
        End Try
    End Sub
End Class", @"using System;

class TestClass
{
    private static bool Log(string message)
    {
        Console.WriteLine(message);
        return false;
    }

    private void TestMethod(int number)
    {
        try
        {
            Console.WriteLine(""try"");
        }
        catch (Exception e)
        {
            Console.WriteLine(""catch1"");
        }
        catch
        {
            Console.WriteLine(""catch all"");
        }
        finally
        {
            Console.WriteLine(""finally"");
        }

        try
        {
            Console.WriteLine(""try"");
        }
        catch (NotImplementedException e2)
        {
            Console.WriteLine(""catch1"");
        }
        catch (Exception e) when (Log(e.Message))
        {
            Console.WriteLine(""catch2"");
        }

        try
        {
            Console.WriteLine(""try"");
        }
        finally
        {
            Console.WriteLine(""finally"");
        }
    }
}");
        }

        [Fact]
        public void Yield()
        {
            // Comment from "Next" gets pushed up to previous line
            TestConversionVisualBasicToCSharpWithoutComments(@"Class TestClass
    Private Iterator Function TestMethod(ByVal number As Integer) As IEnumerable(Of Integer)
        If number < 0 Then Return
        For i As Integer = 0 To number - 1
            Yield i
        Next
    End Function
End Class", @"using System.Collections.Generic;

class TestClass
{
    private IEnumerable<int> TestMethod(int number)
    {
        if (number < 0)
            yield break;
        var loopTo = number - 1;
        for (int i = 0; i <= loopTo; i++)
            yield return i;
    }
}");
        }
    }
}<|MERGE_RESOLUTION|>--- conflicted
+++ resolved
@@ -1354,11 +1354,7 @@
     {
         switch (true)
         {
-<<<<<<< HEAD
-            case object _ when (DateTime.Today.DayOfWeek == DayOfWeek.Saturday) | (DateTime.Today.DayOfWeek == DayOfWeek.Sunday):
-=======
-            case object _ when DateAndTime.Today.DayOfWeek == DayOfWeek.Saturday | DateAndTime.Today.DayOfWeek == DayOfWeek.Sunday:
->>>>>>> 3b83c809
+            case object _ when (DateAndTime.Today.DayOfWeek == DayOfWeek.Saturday) | (DateAndTime.Today.DayOfWeek == DayOfWeek.Sunday):
                 {
                     // we do not work on weekends
                     return false;
