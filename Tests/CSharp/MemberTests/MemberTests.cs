--- conflicted
+++ resolved
@@ -4051,7 +4051,6 @@
     }
 
     [Fact]
-<<<<<<< HEAD
     public async Task IndexedPropertyWithTriviaAsync()
     {
         //issue 1095
@@ -4102,7 +4101,8 @@
         // d
 }");
     }
-=======
+
+    [Fact]
     public async Task TestOmittedArgumentsAsync()
     {
         await TestConversionVisualBasicToCSharpAsync(
@@ -4226,5 +4226,4 @@
 CS7036: There is no argument given that corresponds to the required formal parameter 'str1' of 'MissingByRefArgumentWithNoExplicitDefaultValue.ByRefNoDefault(ref string)'
 ");
     }
->>>>>>> e65b3fde
 }