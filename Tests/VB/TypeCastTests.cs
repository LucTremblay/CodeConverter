﻿using System.Threading.Tasks;
using CodeConverter.Tests.TestRunners;
using Xunit;

namespace CodeConverter.Tests.VB
{
    public class TypeCastTests : ConverterTestBase
    {
        [Fact]
        public async Task CastObjectToInteger()
        {
            // The leading and trailing newlines check that surrounding trivia is selected as part of this (in the comments auto-testing)
            await TestConversionCSharpToVisualBasic(
                @"
void Test()
{
    object o = 5;
    int i = (int) o;
}
", @"Private Sub Test()
    Dim o As Object = 5
    Dim i As Integer = o
End Sub
");
        }

        [Fact]
        public async Task CastObjectToString()
        {
            await TestConversionCSharpToVisualBasic(
                @"void Test()
{
    object o = ""Test"";
    string s = (string) o;
}", @"Private Sub Test()
    Dim o As Object = ""Test""
    Dim s As String = CStr(o)
End Sub");
        }

        [Fact]
        public async Task CastObjectToGenericList()
        {
            await TestConversionCSharpToVisualBasic(
                @"void Test()
{
    object o = new System.Collections.Generic.List<int>();
    System.Collections.Generic.List<int> l = (System.Collections.Generic.List<int>) o;
}", @"Private Sub Test()
    Dim o As Object = New List(Of Integer)()
    Dim l As List(Of Integer) = CType(o, List(Of Integer))
End Sub");
        }

        [Fact]
        public async Task TryCastObjectToInteger()
        {
            await TestConversionCSharpToVisualBasic(
                @"void Test()
{
    object o = 5;
    System.Nullable<int> i = o as int?;
}", @"Private Sub Test()
    Dim o As Object = 5
    Dim i As Integer? = o
End Sub");
        }

        [Fact]
        public async Task TryCastObjectToGenericList()
        {
            await TestConversionCSharpToVisualBasic(
                @"void Test()
{
    object o = new System.Collections.Generic.List<int>();
    System.Collections.Generic.List<int> l = o as System.Collections.Generic.List<int>;
}", @"Private Sub Test()
    Dim o As Object = New List(Of Integer)()
    Dim l As List(Of Integer) = TryCast(o, List(Of Integer))
End Sub");
        }

        [Fact]
        public async Task TryCastObjectToGenericType() {
            await TestConversionCSharpToVisualBasic(
@"T Test<T>() where T : class {
    return this as T;
}
",
@"Private Function Test(Of T As Class)() As T
    Return TryCast(Me, T)
End Function
");
        }

        [Fact]
        public async Task CastConstantNumberToLong()
        {
            await TestConversionCSharpToVisualBasic(
                @"void Test()
{
    object o = 5L;
}", @"Private Sub Test()
    Dim o As Object = 5L
End Sub");
        }

        [Fact]
        public async Task CastConstantNumberToFloat()
        {
            await TestConversionCSharpToVisualBasic(
                @"void Test()
{
    object o = 5.0f;
}", @"Private Sub Test()
    Dim o As Object = 5.0F
End Sub");
        }

        [Fact]
        public async Task CastConstantNumberToDecimal()
        {
            await TestConversionCSharpToVisualBasic(
                @"void Test()
{
    object o = 5.0m;
}", @"Private Sub Test()
    Dim o As Object = 5.0D
End Sub");
        }

        [Fact]
        public async Task CastConstantNumberToCharacter()
        {
            await TestConversionCSharpToVisualBasic(
@"void Test() {
    char CR = (char)0xD;
<<<<<<< HEAD
}", @"Private Sub Test()
    Dim CR As Char = ChrW(&HD)
End Sub");
=======
}",
@"Private Sub Test()
    Dim CR As Char = Microsoft.VisualBasic.ChrW(&HD)
End Sub", conversion: EmptyNamespaceOptionStrictOff);
>>>>>>> b16181e7
        }
        [Fact]
        public async Task CastCharacterToNumber() {
            await TestConversionCSharpToVisualBasic(
@"void Test() {
    byte a = (byte)'A';
    decimal b = (byte)'B';
}",
@"Private Sub Test()
    Dim a As Byte = Microsoft.VisualBasic.AscW(""A""c)
    Dim b As Decimal = Microsoft.VisualBasic.AscW(""B""c)
End Sub", conversion: EmptyNamespaceOptionStrictOff);
        }
        [Fact(Skip = "Many code generation")]
        public async Task CastCharacterIncrement() {
            await TestConversionCSharpToVisualBasic(
@"void Test() {
    char a = 'A';
    a++;
}
",
@"Private Sub Test()
    Dim a As Char = ""A""c
    a == ChrW(AscW(a) + 1)
End Sub");
        }
        [Fact]
        public async Task MethodInvocation() {
            await TestConversionCSharpToVisualBasic(
@"public class Test {
    public void TestMethod() { }
}
public class Test2 {
    public void TestMethod(object o) {
        ((Test)o).TestMethod();
    }
}",
                @"Public Class Test
    Public Sub TestMethod()
    End Sub
End Class

Public Class Test2
    Public Sub TestMethod(ByVal o As Object)
        CType(o, Test).TestMethod()
    End Sub
End Class");
        }
        [Fact]
        public async Task MethodInvocation_TryCast() {
            await TestConversionCSharpToVisualBasic(
@"public class Test {
    public void TestMethod() { }
}
public class Test2 {
    public void TestMethod(object o) {
        (o as Test).TestMethod();
    }
}",
                @"Public Class Test
    Public Sub TestMethod()
    End Sub
End Class

Public Class Test2
    Public Sub TestMethod(ByVal o As Object)
        TryCast(o, Test).TestMethod()
    End Sub
End Class");
        }
    }
}<|MERGE_RESOLUTION|>--- conflicted
+++ resolved
@@ -135,16 +135,10 @@
             await TestConversionCSharpToVisualBasic(
 @"void Test() {
     char CR = (char)0xD;
-<<<<<<< HEAD
-}", @"Private Sub Test()
-    Dim CR As Char = ChrW(&HD)
-End Sub");
-=======
 }",
 @"Private Sub Test()
     Dim CR As Char = Microsoft.VisualBasic.ChrW(&HD)
 End Sub", conversion: EmptyNamespaceOptionStrictOff);
->>>>>>> b16181e7
         }
         [Fact]
         public async Task CastCharacterToNumber() {
