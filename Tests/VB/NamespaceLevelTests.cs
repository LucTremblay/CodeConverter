﻿using System.Threading.Tasks;
using CodeConverter.Tests.TestRunners;
using Xunit;

namespace CodeConverter.Tests.VB
{
    public class NamespaceLevelTests : ConverterTestBase
    {
        [Fact]
        public async Task TestNamespace()
        {
            await TestConversionCSharpToVisualBasic(@"namespace Test
{

}", @"Namespace Test
End Namespace");
        }

        [Fact]
        public async Task TestTopLevelAttribute()
        {
            await TestConversionCSharpToVisualBasic(
                @"[assembly: CLSCompliant(true)]",
                @"
<Assembly: CLSCompliant(True)>");
        }

        [Fact]
        public async Task NamedImport()
        {
            await TestConversionCSharpToVisualBasic(
                @"using s = System.String;

public class X
{
    s GetStr()
    {
        return s.Empty;
    }
}",
                @"Imports s = System.String

Public Class X
    Private Function GetStr() As s
        Return s.Empty
    End Function
End Class");
        }

        [Fact]
        public async Task TestClass()
        {
            await TestConversionCSharpToVisualBasic(@"namespace Test.@class
{
    class TestClass<T>
    {
    }
}", @"Namespace Test.class
    Friend Class TestClass(Of T)
    End Class
End Namespace");
        }

        [Fact]
        public async Task TestInternalStaticClass()
        {
            await TestConversionCSharpToVisualBasic(@"namespace Test.@class
{
    internal static class TestClass
    {
        public static void Test() {}
        static void Test2() {}
    }
}", @"Namespace Test.class
    Friend Module TestClass
        Public Sub Test()
        End Sub

        Private Sub Test2()
        End Sub
    End Module
End Namespace");
        }

        [Fact]
        public async Task TestAbstractClass()
        {
            await TestConversionCSharpToVisualBasic(
@"namespace Test.@class
{
    public abstract class TestClass
    {
    }
}
namespace Test
{
    public class Test1 : @class.TestClass
    {
    }
}
",
                @"Namespace Test.class
    Public MustInherit Class TestClass
    End Class
End Namespace

Namespace Test
    Public Class Test1
        Inherits [class].TestClass
    End Class
End Namespace");
        }

        [Fact]
        public async Task TestSealedClass()
        {
            await TestConversionCSharpToVisualBasic(@"namespace Test.@class
{
    sealed class TestClass
    {
    }
}", @"Namespace Test.class
    Friend NotInheritable Class TestClass
    End Class
End Namespace");
        }

        [Fact]
        public async Task TestInterface()
        {
            await TestConversionCSharpToVisualBasic(
                @"interface ITest : System.IDisposable
{
    void Test ();
}", @"Friend Interface ITest
    Inherits IDisposable

    Sub Test()
End Interface");
        }

        [Fact]
        public async Task TestInterfaceWithTwoMembers()
        {
            await TestConversionCSharpToVisualBasic(
                @"interface ITest : System.IDisposable
{
    void Test ();
    void Test2 ();
}", @"Friend Interface ITest
    Inherits IDisposable

    Sub Test()
    Sub Test2()
End Interface");
        }

        [Fact]
        public async Task TestEnum()
        {
            await TestConversionCSharpToVisualBasic(
    @"internal enum ExceptionResource
{
    Argument_ImplementIComparable,
    ArgumentOutOfRange_NeedNonNegNum,
    ArgumentOutOfRange_NeedNonNegNumRequired,
    Arg_ArrayPlusOffTooSmall
}", @"Friend Enum ExceptionResource
    Argument_ImplementIComparable
    ArgumentOutOfRange_NeedNonNegNum
    ArgumentOutOfRange_NeedNonNegNumRequired
    Arg_ArrayPlusOffTooSmall
End Enum");
        }

        [Fact]
        public async Task TestEnumWithExplicitBaseType()
        {
            await TestConversionCSharpToVisualBasic(
    @"public enum ExceptionResource : byte
{
    Argument_ImplementIComparable
}", @"Public Enum ExceptionResource As Byte
    Argument_ImplementIComparable
End Enum");
        }

        [Fact]
        public async Task TestClassInheritanceList()
        {
            await TestConversionCSharpToVisualBasic(
    @"abstract class ClassA : System.IDisposable
{
    protected abstract void Test();
}", @"Friend MustInherit Class ClassA
    Implements IDisposable

    Protected MustOverride Sub Test()
End Class");

            await TestConversionCSharpToVisualBasic(
                @"abstract class ClassA : System.EventArgs, System.IDisposable
{
    protected abstract void Test();
}", @"Friend MustInherit Class ClassA
    Inherits EventArgs
    Implements IDisposable

    Protected MustOverride Sub Test()
End Class");
        }

        [Fact]
        public async Task TestStruct()
        {
            await TestConversionCSharpToVisualBasic(
    @"struct MyType : System.IComparable<MyType>
{
    void Test() {}
}", @"Friend Structure MyType
    Implements IComparable(Of MyType)

    Private Sub Test()
    End Sub
End Structure");
        }

        [Fact]
        public async Task TestDelegate()
        {
            await TestConversionCSharpToVisualBasic(
                @"public delegate void Test();",
                @"Public Delegate Sub Test()");
            await TestConversionCSharpToVisualBasic(
                @"public delegate int Test();",
                @"Public Delegate Function Test() As Integer");
            await TestConversionCSharpToVisualBasic(
                @"public delegate void Test(int x);",
                @"Public Delegate Sub Test(ByVal x As Integer)");
            await TestConversionCSharpToVisualBasic(
                @"public delegate void Test(ref int x);",
                @"Public Delegate Sub Test(ByRef x As Integer)");
        }

        [Fact]
        public async Task GlobalImportsStatement()
        {
               await TestConversionCSharpToVisualBasic(@"using MyAlias = global::System.Runtime.Remoting.Metadata.W3cXsd2001;
using SO = global::System.Runtime.Remoting.Metadata.SoapOption;

class ThisUri
{
    private MyAlias.SoapAnyUri s;
    private SO so;
}",
                   @"Imports MyAlias = System.Runtime.Remoting.Metadata.W3cXsd2001
Imports SO = System.Runtime.Remoting.Metadata.SoapOption

Friend Class ThisUri
    Private s As MyAlias.SoapAnyUri
    Private so As SO
End Class");
        }

        [Fact]
        public async Task MoveImportsStatement()
        {
            await TestConversionCSharpToVisualBasic("namespace test { using SomeNamespace; }",
                @"Imports SomeNamespace

Namespace test
End Namespace");
        }

        [Fact]
        public async Task InnerNamespace_MoveImportsStatement()
        {
            await TestConversionCSharpToVisualBasic(
@"namespace System {
    using Collections; // Moves outside namespace
    public class TestClass {
        public Hashtable Property { get; set; }
    }
}",
                @"Imports System.Collections ' Moves outside namespace
Namespace System
    Public Class TestClass
        Public Property [Property] As Hashtable
    End Class
End Namespace", conversion: EmptyNamespaceOptionStrictOff);
        }

        [Fact]
        public async Task ClassImplementsInterface()
        {
            await TestConversionCSharpToVisualBasic(@"public class ToBeDisplayed : iDisplay
{
    public string Name { get; set; }

    public void DisplayName()
    {
    }
}

public interface iDisplay
{
    string Name { get; set; }
    void DisplayName();
}",
                @"Public Class ToBeDisplayed
    Implements iDisplay

    Public Property Name As String Implements iDisplay.Name

    Public Sub DisplayName() Implements iDisplay.DisplayName
    End Sub
End Class

Public Interface iDisplay
    Property Name As String
    Sub DisplayName()
End Interface");
        }

        [Fact]
        public async Task ClassExplicitlyImplementsInterface()
        {
            await TestConversionCSharpToVisualBasic(
@"public class ToBeDisplayed : iDisplay
{
    string iDisplay.Name { get; set; }

    private void iDisplay.DisplayName()
    {
    }
}
public interface iDisplay
{
    string Name { get; set; }
    void DisplayName();
}",
                @"Public Class ToBeDisplayed
    Implements iDisplay

    Private Property Name As String Implements iDisplay.Name

    Private Sub DisplayName() Implements iDisplay.DisplayName
    End Sub
End Class

Public Interface iDisplay
    Property Name As String
    Sub DisplayName()
End Interface");
        }

        [Fact]
        public async Task ClassExplicitlyImplementsInterface_Indexer()
        {
            await TestConversionCSharpToVisualBasic(
@"public class ToBeDisplayed : iDisplay {
    object iDisplay.this[int i] {
        get { throw new System.NotImplementedException(); }
        set { throw new System.NotImplementedException(); }
    }
}
public interface iDisplay {
    object this[int i] { get; set; }
}",
                @"Public Class ToBeDisplayed
    Implements iDisplay

    Private Property Item(ByVal i As Integer) As Object Implements iDisplay.Item
        Get
            Throw New System.NotImplementedException()
        End Get
        Set(ByVal value As Object)
            Throw New System.NotImplementedException()
        End Set
    End Property
End Class

Public Interface iDisplay
    Default Property Item(ByVal i As Integer) As Object
End Interface");
        }

        [Fact]
        public async Task ClassImplementsInterface2()
        {
            await TestConversionCSharpToVisualBasic("class test : System.IComparable { }",
                @"Friend Class test
    Implements IComparable
End Class");
        }

        [Fact]
        public async Task ClassInheritsClass()
        {
            await TestConversionCSharpToVisualBasic("using System.IO; class test : InvalidDataException { }",
                @"Imports System.IO

Friend Class test
    Inherits InvalidDataException
End Class");
        }

        [Fact]
        public async Task ClassInheritsClass2()
        {
            await TestConversionCSharpToVisualBasic("class test : System.IO.InvalidDataException { }",
                @"Friend Class test
    Inherits InvalidDataException
End Class");
        }

        [Fact]
        public async Task StaticGenericClass() {
            await TestConversionCSharpToVisualBasic(
@"using System.Threading.Tasks;

public abstract class Class1 {
}

public static class TestClass<T> where T : Class1, new() {
        static Task task;
        static TestClass() {
        }
        public static Task Method() {
            return task;
        }
    }",
                @"Imports System.Threading.Tasks

Public MustInherit Class Class1
End Class

Public NotInheritable Class TestClass(Of T As {Class1, New})
    Private Shared task As Task

    Shared Sub New()
    End Sub

    Public Shared Function Method() As Task
        Return task
    End Function
End Class");
        }

        [Fact]
        public async Task NestedStaticClass() {
            await TestConversionCSharpToVisualBasic(
@"public static class Factory {
    static class Generator {
        public static void Initialize() { }
    }
}",
                @"Public Module Factory
    Friend NotInheritable Class Generator
        Public Shared Sub Initialize()
        End Sub
    End Class
End Module");
        }
        [Fact]
        public async Task VisibilityStaticClass() {
            await TestConversionCSharpToVisualBasic(
@"public static class Factory {
    private const string Name = ""a"";
    internal const string Name1 = ""b"";
    public const string Name2 = ""c"";
    public static void Initialize() { }
    internal static void Initialize1() { }
    private static void Initialize2() { }
}",
<<<<<<< HEAD
                @"Public Module Factory
    Private Const Name = ""a""
    Friend Const Name1 = ""b""
    Public Const Name2 = ""c""
=======
@"Public Module Factory
    Private Const Name As String = ""a""
    Friend Const Name1 As String = ""b""
    Public Const Name2 As String = ""c""
>>>>>>> 128c97f8

    Public Sub Initialize()
    End Sub

    Friend Sub Initialize1()
    End Sub

    Private Sub Initialize2()
    End Sub
End Module");
        }
        [Fact]
        public async Task ImplementsGenericInterface()
        {
            await TestConversionCSharpToVisualBasic(
@"public interface ITestInterface<T> {
    void Method(List<T> list);
}
public class TestClass : ITestInterface<string> {
    public void Method(List<string> list) {
    }
}",
                @"Public Interface ITestInterface(Of T)
    Sub Method(ByVal list As List(Of T))
End Interface

Public Class TestClass
    Implements ITestInterface(Of String)

    Public Sub Method(ByVal list As List(Of String)) Implements ITestInterface(Of String).Method
    End Sub
End Class");
        }
        [Fact]
        public async Task ImplementsEvent() {
            await TestConversionCSharpToVisualBasic(
@"using System.ComponentModel;
public class TestClass : INotifyPropertyChanged {
    public event PropertyChangedEventHandler PropertyChanged;
}",
                @"Imports System.ComponentModel

Public Class TestClass
    Implements INotifyPropertyChanged

    Public Event PropertyChanged As PropertyChangedEventHandler Implements INotifyPropertyChanged.PropertyChanged
End Class");
        }
        [Fact]
        public async Task FullQualificationInImplements() {
            await TestConversionCSharpToVisualBasic(
@"public class TestClass : System.ComponentModel.INotifyPropertyChanged {
    public event System.ComponentModel.PropertyChangedEventHandler PropertyChanged;
",
@"Public Class TestClass
    Implements System.ComponentModel.INotifyPropertyChanged

    Public Event PropertyChanged As System.ComponentModel.PropertyChangedEventHandler Implements System.ComponentModel.INotifyPropertyChanged.PropertyChanged
End Class", conversion: EmptyNamespaceOptionStrictOff);
        }
    }
}<|MERGE_RESOLUTION|>--- conflicted
+++ resolved
@@ -473,17 +473,10 @@
     internal static void Initialize1() { }
     private static void Initialize2() { }
 }",
-<<<<<<< HEAD
                 @"Public Module Factory
-    Private Const Name = ""a""
-    Friend Const Name1 = ""b""
-    Public Const Name2 = ""c""
-=======
-@"Public Module Factory
     Private Const Name As String = ""a""
     Friend Const Name1 As String = ""b""
     Public Const Name2 As String = ""c""
->>>>>>> 128c97f8
 
     Public Sub Initialize()
     End Sub
