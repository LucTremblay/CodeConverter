﻿using System;
using System.Collections.Generic;
using System.Linq;
using System.Threading.Tasks;
using ICSharpCode.CodeConverter.Shared;
using ICSharpCode.CodeConverter.Util;
using Microsoft.CodeAnalysis;
using Microsoft.CodeAnalysis.FindSymbols;
using Microsoft.CodeAnalysis.Rename;

namespace ICSharpCode.CodeConverter.VB
{
    internal static class CaseConflictResolver
    {
        /// <summary>
        /// Renames symbols in a CSharp project so that they don't clash on case within the same named scope, attempting to rename the least public ones first.
        /// This is because C# is case sensitive but VB is case insensitive.
        /// </summary>
        /// <remarks>
        /// Cases in different named scopes should be dealt with by <seealso cref="DocumentExtensions.ExpandVbAsync"/>.
        /// For names scoped within a type member, see <seealso cref="GetCsLocalSymbolsPerScope"/>.
        /// </remarks>
        public static async Task<Project> RenameClashingSymbols(Project project)
        {
            var compilation = await project.GetCompilationAsync();
            var memberRenames = compilation.GlobalNamespace.FollowProperty((INamespaceOrTypeSymbol n) => n.GetMembers().OfType<INamespaceOrTypeSymbol>().Where(s => s.IsDefinedInSource()))
                .SelectMany(x => GetSymbolsWithNewNames(x, compilation));
            return await PerformRenames(project, memberRenames.ToList());
        }

        private static IEnumerable<(ISymbol Original, string NewName)> GetSymbolsWithNewNames(INamespaceOrTypeSymbol containerSymbol, Compilation compilation)
        {
            var members = containerSymbol.GetMembers().Where(m => m.Locations.Any(loc => compilation.ContainsSyntaxTree(loc.SourceTree))).ToArray();
            var symbolSets = GetLocalSymbolSets(containerSymbol, compilation, members).Concat(members.AsEnumerable().Yield());
            return symbolSets.SelectMany(GetUniqueNamesForSymbolSet);
        }

        public static IEnumerable<IEnumerable<ISymbol>> GetLocalSymbolSets(INamespaceOrTypeSymbol containerSymbol, Compilation compilation, IReadOnlyCollection<ISymbol> members)
        {
            if (!(containerSymbol is ITypeSymbol)) return Enumerable.Empty<IEnumerable<ISymbol>>();

            var semanticModels = containerSymbol.Locations.Select(loc => loc.SourceTree).Distinct()
                .Where(sourceTree => compilation.ContainsSyntaxTree(sourceTree))
                .Select(sourceTree => compilation.GetSemanticModel(sourceTree, true));
            return semanticModels.SelectMany(semanticModel => members.SelectMany(m => semanticModel.GetCsSymbolsPerScope(m)));
        }

        private static IEnumerable<(ISymbol Original, string NewName)> GetUniqueNamesForSymbolSet(IEnumerable<ISymbol> symbols) {
            var membersByCaseInsensitiveName = symbols.ToLookup(m => GetName(m), m => m, StringComparer.OrdinalIgnoreCase);
            var names = new HashSet<string>(membersByCaseInsensitiveName.Select(ms => ms.Key),
                StringComparer.OrdinalIgnoreCase);
            var symbolsWithNewNames = membersByCaseInsensitiveName.Where(ms => ms.Count() > 1)
                .SelectMany(symbolGroup => GetSymbolsWithNewNames(symbolGroup.ToArray(), names));
            return symbolsWithNewNames;
        }
        private static string GetName(ISymbol m) {
            if (m.CanBeReferencedByName)
                return m.Name;
            if (m.ExplicitInterfaceImplementations().Any())
                return m.Name.Split('.').Last();
            return m.Name;
        }

        private static IEnumerable<(ISymbol Original, string NewName)> GetSymbolsWithNewNames(IReadOnlyCollection<ISymbol> symbolGroup, HashSet<string> names)
        {
            var canRename = symbolGroup.Where(s => s.IsDefinedInSource() && s.CanBeReferencedByName).ToArray();
            var specialSymbolUsingName = canRename.Length < symbolGroup.Count;
            var methodSymbols = canRename.OfType<IMethodSymbol>().ToArray();
            var canKeepOneNormalMemberName = !specialSymbolUsingName && !methodSymbols.Any();
            symbolGroup = canRename.Except(methodSymbols).ToArray();
            (ISymbol Original, string NewName)[] methodsWithNewNames = GetMethodSymbolsWithNewNames(methodSymbols.ToArray(), names, specialSymbolUsingName);
            return GetSymbolsWithNewNames(symbolGroup, names.Add, canKeepOneNormalMemberName).Concat(methodsWithNewNames);
        }

        private static (ISymbol Original, string NewName)[] GetMethodSymbolsWithNewNames(IMethodSymbol[] methodSymbols,
            HashSet<string> names,
            bool specialSymbolUsingName)
        {
            var methodsByCaseInsensitiveSignature = methodSymbols
<<<<<<< HEAD
                .ToLookup(m => (GetName(m).ToLowerInvariant(), m.GetParameterSignature()))
=======
                .ToLookup(m => m.GetUnqualifiedMethodSignature(false))
>>>>>>> e55dc18f
                .Where(g => g.Count() > 1)
                .SelectMany(clashingMethodGroup =>
                {
                    var thisMethodGroupNames = new HashSet<string>(StringComparer.OrdinalIgnoreCase);
                    var symbolsWithNewNames = GetSymbolsWithNewNames(clashingMethodGroup,
                        n => !names.Contains(n) && thisMethodGroupNames.Add(n),
                        !specialSymbolUsingName).ToArray();
                    return symbolsWithNewNames;
                }).ToArray();

            foreach (var newMethodNames in methodsByCaseInsensitiveSignature.Select(m => m.NewName))
            {
                names.Add(newMethodNames);
            }

            return methodsByCaseInsensitiveSignature;
        }

        private static IEnumerable<(ISymbol Original, string NewName)> GetSymbolsWithNewNames(
            IEnumerable<ISymbol> toRename, Func<string, bool> canUse, bool canKeepOne)
        {
            var symbolsWithNewNames = toRename.OrderByDescending(x => x.DeclaredAccessibility).ThenByDescending(x => x.Kind == SymbolKind.Parameter || x.Kind == SymbolKind.Property).Skip(canKeepOne ? 1 :0).Select(tr =>
            {
                string newName = NameGenerator.GenerateUniqueName(GetBaseName(tr), canUse);
                return (Original: tr, NewName: newName);
            });
            return symbolsWithNewNames;
        }

        private static async Task<Project> PerformRenames(Project project, IReadOnlyCollection<(ISymbol Original, string NewName)> symbolsWithNewNames)
        {
            var solution = project.Solution;
            foreach (var (originalSymbol, newName) in symbolsWithNewNames) {
                project = solution.GetProject(project.Id);
                var compilation = await project.GetCompilationAsync();
                ISymbol currentDeclaration = SymbolFinder.FindSimilarSymbols(originalSymbol, compilation).FirstOrDefault();
                if (currentDeclaration == null)
                    continue; //Must have already renamed this symbol for a different reason
                solution = await Renamer.RenameSymbolAsync(solution, currentDeclaration, newName, solution.Workspace.Options);
            }

            return solution.GetProject(project.Id);
        }

        private static string GetBaseName(ISymbol declaration)
        {
            string prefix = declaration.Kind.ToString().ToLowerInvariant()[0] + "_";
            string name = GetName(declaration);
            return prefix + name.Substring(0, 1).ToUpperInvariant() + name.Substring(1);
        }
    }
}<|MERGE_RESOLUTION|>--- conflicted
+++ resolved
@@ -77,11 +77,7 @@
             bool specialSymbolUsingName)
         {
             var methodsByCaseInsensitiveSignature = methodSymbols
-<<<<<<< HEAD
-                .ToLookup(m => (GetName(m).ToLowerInvariant(), m.GetParameterSignature()))
-=======
                 .ToLookup(m => m.GetUnqualifiedMethodSignature(false))
->>>>>>> e55dc18f
                 .Where(g => g.Count() > 1)
                 .SelectMany(clashingMethodGroup =>
                 {
