--- conflicted
+++ resolved
@@ -316,13 +316,8 @@
                 return SyntaxFactory.MultiLineFunctionLambdaExpression(header,
                     SyntaxFactory.SingletonList<StatementSyntax>(vbThrowStatement), endBlock);
             } else {
-<<<<<<< HEAD
-                var expressionSyntax = (ExpressionSyntax)body.Accept(_nodesVisitor);
-                var stmt = isSub ? (StatementSyntax)SyntaxFactory.ExpressionStatement(expressionSyntax) : SyntaxFactory.ReturnStatement(expressionSyntax);
-=======
                 var stmt = GetStatementSyntax(body.Accept(_nodesVisitor),
-                    expression => isSub ? (StatementSyntax) SyntaxFactory.ExpressionStatement(expression) : SyntaxFactory.ReturnStatement(expression));
->>>>>>> 128c97f8
+                    expression => isSub ? (StatementSyntax)SyntaxFactory.ExpressionStatement(expression) : SyntaxFactory.ReturnStatement(expression));
                 statements = InsertRequiredDeclarations(SyntaxFactory.SingletonList(stmt), body);
             }
 
