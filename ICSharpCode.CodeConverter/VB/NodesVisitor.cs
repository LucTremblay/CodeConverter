--- conflicted
+++ resolved
@@ -413,13 +413,8 @@
 
         public override VisualBasicSyntaxNode VisitMethodDeclaration(CSS.MethodDeclarationSyntax node)
         {
-<<<<<<< HEAD
             var isIteratorState = new MethodBodyExecutableStatementVisitor(_semanticModel, TriviaConvertingVisitor, _commonConversions);
-            bool requiresBody = node.Body != null || node.ExpressionBody != null || node.Modifiers.Any(m => SyntaxTokenExtensions.IsKind(m, CS.SyntaxKind.ExternKeyword));
-=======
-            var isIteratorState = new MethodBodyExecutableStatementVisitor(_semanticModel, TriviaConvertingVisitor, TriviaConvertingVisitor.TriviaConverter, _commonConversions);
             bool requiresBody = node.Body != null || node.ExpressionBody != null || node.Modifiers.Any(m => SyntaxTokenExtensions.IsKind(m, CS.SyntaxKind.ExternKeyword, CS.SyntaxKind.PartialKeyword));
->>>>>>> b16181e7
             var block = _commonConversions.ConvertBody(node.Body, node.ExpressionBody, isIteratorState);
             var id = _commonConversions.ConvertIdentifier(node.Identifier);
             var attributes = SyntaxFactory.List(node.AttributeLists.Select(a => (AttributeListSyntax)a.Accept(TriviaConvertingVisitor)));
