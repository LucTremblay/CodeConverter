--- conflicted
+++ resolved
@@ -389,7 +389,6 @@
 * Load extension only when menu item clicked (multi-project conversion menu not present until project loaded)
 
 ### VB -> C#
-<<<<<<< HEAD
 * Convert implicit object->string cast correctly (#365)
 * Convert trivia (e.g. comments) at start of file (#333)
 * Improvements to redim conversion (#403, #393)
@@ -398,7 +397,6 @@
 * Convert expressions in constants (#329)
 * Convert implicit `ElementAtOrDefault` (#362)
 * Convert types in ternary expressions (#363)
-=======
 * Convert implicit object->string cast correctly ([#365](https://github.com/icsharpcode/CodeConverter/pull/365))
 * Convert trivia (e.g. comments) at start of file ([#333](https://github.com/icsharpcode/CodeConverter/pull/333))
 * Improvements to redim conversion ([#403](https://github.com/icsharpcode/CodeConverter/pull/403), [#393](https://github.com/icsharpcode/CodeConverter/pull/393))
@@ -419,7 +417,6 @@
 * Convert object initializers requiring type casts
 * Convert async keyword on lambdas
 * Convert nullable if statement conditions
->>>>>>> afb44458
 
 ### C# -> VB
 * Convert property accessors with visiblity modifiers ([#92](https://github.com/icsharpcode/CodeConverter/pull/92))
