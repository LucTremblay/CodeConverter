--- conflicted
+++ resolved
@@ -11,11 +11,8 @@
 * Convert trivia (e.g. comments) at start of file (#333)
 * Improvements to redim conversion (#403, #393)
 * Convert array of arrays initializer (#364)
-<<<<<<< HEAD
-* Convert expressions in constants correctly (#329)
-=======
 * Improvements to implicit enum -> int conversion (#361)
->>>>>>> 7177764b
+* Convert expressions in constants (#329)
 
 ### C# -> VB
 * Convert property accessors with visiblity modifiers (#92)
