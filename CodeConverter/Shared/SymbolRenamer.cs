--- conflicted
+++ resolved
@@ -59,9 +59,6 @@
 
         public static IEnumerable<INamespaceOrTypeSymbol> GetNamespacesAndTypesInAssembly(Project project, Compilation compilation)
         {
-<<<<<<< HEAD
-            return compilation.GlobalNamespace.FollowProperty((INamespaceOrTypeSymbol n) => n.GetMembers().OfType<INamespaceOrTypeSymbol>().Where(s => s.IsDefinedInSource() || s?.ContainingAssembly?.Name == project.AssemblyName));
-=======
             return compilation.GlobalNamespace.FollowProperty((INamespaceOrTypeSymbol n) => n.GetMembers().OfType<INamespaceOrTypeSymbol>().Where(s => s.IsDefinedInSource() && MayBeInThisAssembly(project, s)));
         }
 
@@ -70,7 +67,6 @@
             var containingAssembly = s.ContainingAssembly;
             // null assembly means it's shared between several
             return containingAssembly == null || containingAssembly.Name == project.AssemblyName;
->>>>>>> a283d18c
         }
 
         public static IEnumerable<(ISymbol Original, string NewName)> GetSymbolsWithNewNames(IReadOnlyCollection<ISymbol> symbolGroup, HashSet<string> names, bool caseSensitive)
