--- conflicted
+++ resolved
@@ -31,13 +31,8 @@
     <EmbeddedResource Include="Common\DefaultReferences.cs" />
   </ItemGroup>
   <ItemGroup>
-<<<<<<< HEAD
-    <PackageReference Include="Microsoft.CodeAnalysis.CSharp.Workspaces" Version="3.4.0" />
-    <PackageReference Include="Microsoft.CodeAnalysis.VisualBasic.Workspaces" Version="3.4.0" />
-=======
     <PackageReference Include="Microsoft.CodeAnalysis.CSharp.Workspaces" Version="3.11.0" />
     <PackageReference Include="Microsoft.CodeAnalysis.VisualBasic.Workspaces" Version="3.11.0" />
->>>>>>> 7a4bcd1d
     <PackageReference Include="Microsoft.CSharp" Version="4.7.0" />
     <PackageReference Include="Microsoft.SourceLink.GitHub" Version="1.0.0">
       <PrivateAssets>all</PrivateAssets>
