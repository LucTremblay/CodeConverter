--- conflicted
+++ resolved
@@ -35,7 +35,7 @@
         private readonly Compilation _vbCompilation;
         private readonly SemanticModel _semanticModel;
         private readonly Dictionary<VBSyntax.StatementSyntax, MemberDeclarationSyntax[]> _additionalDeclarations = new Dictionary<VBSyntax.StatementSyntax, MemberDeclarationSyntax[]>();
-        private readonly TypeContext _typeContext;
+        private readonly TypeContext _typeContext = new TypeContext();
         private uint _failedMemberConversionMarkerCount;
         private readonly HashSet<string> _extraUsingDirectives = new HashSet<string>();
         private readonly VisualBasicEqualityComparison _visualBasicEqualityComparison;
@@ -50,13 +50,11 @@
         internal HoistedNodeState AdditionalLocals => _typeContext.HoistedState;
 
         public DeclarationNodeVisitor(Document document, Compilation compilation, SemanticModel semanticModel,
-            CSharpCompilation csCompilation, SyntaxGenerator csSyntaxGenerator,
-            IEnumerable<IAssemblySymbol> assembliesBeingConverted)
+            CSharpCompilation csCompilation, SyntaxGenerator csSyntaxGenerator)
         {
             _vbCompilation = compilation;
             _semanticModel = semanticModel;
             _csSyntaxGenerator = csSyntaxGenerator;
-            _typeContext = new TypeContext {AssembliesBeingConverted = assembliesBeingConverted};
             _visualBasicEqualityComparison = new VisualBasicEqualityComparison(_semanticModel, _extraUsingDirectives);
             TriviaConvertingDeclarationVisitor = new CommentConvertingVisitorWrapper(this, _semanticModel.SyntaxTree);
             var expressionEvaluator = new ExpressionEvaluator(semanticModel, _visualBasicEqualityComparison);
@@ -1018,8 +1016,7 @@
 
             async Task<MethodDeclarationSyntax> CreateMethodDeclarationSyntax(VBSyntax.ParameterListSyntax containingPropParameterList, bool voidReturn)
             {
-<<<<<<< HEAD
-                var parameterListSyntax = (ParameterListSyntax)await containingPropParameterList.AcceptAsync(_triviaConvertingExpressionVisitor, sourceMap);
+                var parameterListSyntax = await containingPropParameterList.AcceptAsync<ParameterListSyntax>(_triviaConvertingExpressionVisitor, sourceMap);
                 SyntaxTokenList methodModifiers;
 
                 if (explicitInterfaceSpecifier != null) {
@@ -1030,11 +1027,6 @@
                     methodModifiers = modifiers;
                 }
 
-=======
-                var parameterListSyntax = await containingPropParameterList.AcceptAsync<ParameterListSyntax>(_triviaConvertingExpressionVisitor, sourceMap);
-                var methodModifiers = explicitInterfaceSpecifier != null ? modifiers.RemoveOnly(x => x.IsKind(CSSyntaxKind.PrivateKeyword))
-                    : modifiers;
->>>>>>> 475e62f0
                 MethodDeclarationSyntax methodDeclarationSyntax = SyntaxFactory.MethodDeclaration(attributes, methodModifiers,
                     voidReturn ? SyntaxFactory.PredefinedType(SyntaxFactory.Token(CSSyntaxKind.VoidKeyword)) : returnType,
                     explicitInterfaceSpecifier,
