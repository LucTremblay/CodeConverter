--- conflicted
+++ resolved
@@ -30,12 +30,7 @@
         private readonly CommentConvertingVisitorWrapper _expressionVisitor;
         private readonly Stack<ExpressionSyntax> _withBlockLhs;
         private readonly HashSet<string> _extraUsingDirectives;
-<<<<<<< HEAD
-        private readonly MethodsWithHandles _methodsWithHandles;
-        private readonly HoistedNodeState _hoistedState;
-=======
         private readonly HandledEventsAnalysis _handledEventsAnalysis;
->>>>>>> 3492c34c
         private readonly HashSet<string> _generatedNames = new HashSet<string>();
         private readonly INamedTypeSymbol _vbBooleanTypeSymbol;
         private readonly HashSet<ILocalSymbol> _localsToInlineInLoop;
@@ -69,15 +64,9 @@
             CommonConversions = commonConversions;
             _withBlockLhs = withBlockLhs;
             _extraUsingDirectives = extraUsingDirectives;
-<<<<<<< HEAD
-            _methodsWithHandles = typeContext.MethodsWithHandles;
-            _hoistedState = typeContext.HoistedState;
-            var byRefParameterVisitor = new HoistedNodeStateVisitor(this, typeContext.HoistedState, semanticModel, _generatedNames);
-=======
             _handledEventsAnalysis = typeContext.HandledEventsAnalysis;
             _perScopeState = typeContext.PerScopeState;
             var byRefParameterVisitor = new PerScopeStateVisitorDecorator(this, _perScopeState, semanticModel, _generatedNames);
->>>>>>> 3492c34c
             CommentConvertingVisitor = new CommentConvertingMethodBodyVisitor(byRefParameterVisitor);
             _vbBooleanTypeSymbol = _semanticModel.Compilation.GetTypeByMetadataName("System.Boolean");
             _localsToInlineInLoop = localsToInlineInLoop;
@@ -136,7 +125,7 @@
                             throw new NotImplementedException(_methodNode.GetType() + " not implemented!");
                         }
                         var isVbShared = methodOrSubNewStatement.Modifiers.Any(a => a.IsKind(VBasic.SyntaxKind.SharedKeyword));
-                        _hoistedState.HoistToTopLevel(new HoistedFieldFromVbStaticVariable(methodName, variable.Identifier.Text, initializeValue, decl.Declaration.Type, isVbShared));
+                        _perScopeState.HoistToTopLevel(new HoistedFieldFromVbStaticVariable(methodName, variable.Identifier.Text, initializeValue, decl.Declaration.Type, isVbShared));
                     }
                 } else {
                     declarations.AddRange(localDeclarationStatementSyntaxs);
