--- conflicted
+++ resolved
@@ -63,25 +63,12 @@
             WinformsConversions = new WinformsConversions(typeContext);
         }
 
-<<<<<<< HEAD
-        public async
-            Task<(IReadOnlyCollection<(VariableDeclarationSyntax Decl, ITypeSymbol Type)> Variables,
-                IReadOnlyCollection<CSharpSyntaxNode> Methods)> SplitVariableDeclarationsAsync(
-                VariableDeclaratorSyntax declarator, HashSet<ILocalSymbol> symbolsToSkip = null,
-                bool preferExplicitType = false)
-        {
-            var vbInitValue = GetInitializerToConvert(declarator);
-            var initializerOrMethodDecl = await vbInitValue.AcceptAsync(TriviaConvertingExpressionVisitor);
-            var vbInitializerTypeInfo =
-                vbInitValue != null ? _semanticModel.GetTypeInfo(vbInitValue) : default(TypeInfo?);
-=======
         public async Task<(IReadOnlyCollection<(CSSyntax.VariableDeclarationSyntax Decl, ITypeSymbol Type)> Variables, IReadOnlyCollection<CSharpSyntaxNode> Methods)> SplitVariableDeclarationsAsync(
             VariableDeclaratorSyntax declarator, HashSet<ILocalSymbol> symbolsToSkip = null, bool preferExplicitType = false)
         {
             var vbInitValue = GetInitializerToConvert(declarator);
             var initializerOrMethodDecl = await vbInitValue.AcceptAsync<CSharpSyntaxNode>(TriviaConvertingExpressionVisitor);
             var vbInitializerTypeInfo = vbInitValue != null ? _semanticModel.GetTypeInfo(vbInitValue) : default(TypeInfo?);
->>>>>>> 475e62f0
             var vbInitializerType = vbInitValue != null ? vbInitializerTypeInfo.Value.Type : default(ITypeSymbol);
 
             bool requireExplicitTypeForAll = declarator.Names.Count > 1;
@@ -155,17 +142,10 @@
             bool declaredConst = declaredSymbol is IFieldSymbol fieldSymbol && fieldSymbol.IsConst ||
                                  declaredSymbol is ILocalSymbol localSymbol && localSymbol.IsConst;
 
-<<<<<<< HEAD
-            EqualsValueClauseSyntax equalsValueClauseSyntax;
-            if (await GetInitializerFromNameAndTypeAsync(declaredSymbolType, vbName, initializerOrMethodDecl) is
-                ExpressionSyntax
-                adjustedInitializerExpr) {
-=======
             CSSyntax.EqualsValueClauseSyntax equalsValueClauseSyntax;
             if (await GetInitializerFromNameAndTypeAsync(declaredSymbolType, vbName, initializerOrMethodDecl) is ExpressionSyntax
                 adjustedInitializerExpr)
             {
->>>>>>> 475e62f0
                 var convertedInitializer = vbInitValue != null
                     ? TypeConversionAnalyzer.AddExplicitConversion(vbInitValue, adjustedInitializerExpr,
                         isConst: declaredConst)
@@ -209,17 +189,9 @@
             return "initial" + vbName.Identifier.ValueText.ToPascalCase();
         }
 
-<<<<<<< HEAD
-        private VariableDeclarationSyntax CreateVariableDeclaration(VariableDeclaratorSyntax vbDeclarator,
-            bool preferExplicitType,
-            bool requireExplicitTypeForAll, ITypeSymbol vbInitializerType, ITypeSymbol declaredSymbolType,
-            EqualsValueClauseSyntax equalsValueClauseSyntax, IMethodSymbol initSymbol,
-            CSSyntax.VariableDeclaratorSyntax v)
-=======
         private CSSyntax.VariableDeclarationSyntax CreateVariableDeclaration(VariableDeclaratorSyntax vbDeclarator, bool preferExplicitType,
             bool requireExplicitTypeForAll, ITypeSymbol vbInitializerType, ITypeSymbol declaredSymbolType,
             CSSyntax.EqualsValueClauseSyntax equalsValueClauseSyntax, IMethodSymbol initSymbol, CSSyntax.VariableDeclaratorSyntax v)
->>>>>>> 475e62f0
         {
             var requireExplicitType = requireExplicitTypeForAll ||
                                       vbInitializerType != null && !Equals(declaredSymbolType, vbInitializerType);
@@ -363,11 +335,6 @@
         private static string WithDeclarationName(SyntaxToken id, ISymbol idSymbol, string text, IEnumerable<IAssemblySymbol> assembliesBeingConverted)
         {
             //This also covers the case when the name is different (in VB you can have method X implements IFoo.Y), but doesn't resolve any resulting name clashes
-<<<<<<< HEAD
-            var baseSymbol = idSymbol.IsKind(SymbolKind.Method) || idSymbol.IsKind(SymbolKind.Property)
-                ? idSymbol.FollowProperty(s => s.BaseMember()).Last()
-                : idSymbol;
-=======
             var assemblyIdentities = assembliesBeingConverted.Select(t => t.Identity);
             ISymbol baseSymbol = default;
             var containingType = idSymbol.ContainingType;
@@ -391,11 +358,11 @@
                 baseSymbol = idSymbol;
             }
 
->>>>>>> 475e62f0
             bool isDeclaration = baseSymbol.Locations.Any(l => l.SourceSpan == id.Span);
             bool isPartial = baseSymbol.IsPartialClassDefinition() || baseSymbol.IsPartialMethodDefinition() ||
                              baseSymbol.IsPartialMethodImplementation();
-            if (isPartial || !isDeclaration) {
+            if (isPartial || !isDeclaration)
+            {
                 text = baseSymbol.Name;
             }
 
@@ -434,14 +401,6 @@
 
         private static bool? RequiresNewKeyword(ISymbol declaredSymbol)
         {
-<<<<<<< HEAD
-            if (!(declaredSymbol is IMethodSymbol methodSymbol)) return null;
-            if (declaredSymbol.IsOverride) return false;
-            var methodSignature = methodSymbol.GetUnqualifiedMethodSignature(true);
-            return declaredSymbol.ContainingType.FollowProperty(s => s.BaseType).Skip(1).Any(t => t.GetMembers()
-                .Any(s => s.Name == declaredSymbol.Name && s is IMethodSymbol m &&
-                          m.GetUnqualifiedMethodSignature(true) == methodSignature));
-=======
             if (declaredSymbol.IsOverride) return false;
             if (declaredSymbol is IPropertySymbol propertySymbol || declaredSymbol is IMethodSymbol methodSymbol) {
                 var methodSignature = declaredSymbol.GetUnqualifiedMethodOrPropertySignature(true);
@@ -449,7 +408,6 @@
                     .Any(s => s.Name == declaredSymbol.Name && (s is IPropertySymbol || s is IMethodSymbol) && s.GetUnqualifiedMethodOrPropertySignature(true) == methodSignature));
             }
             return null;
->>>>>>> 475e62f0
         }
 
         private static bool ContextHasIdenticalDefaults(TokenContext context,
@@ -624,19 +582,10 @@
         {
             // These attributes' semantic effects are expressed differently in CSharp.
             return await attributeList.Attributes.Where(a => !IsExtensionAttribute(a) && !IsOutAttribute(a))
-<<<<<<< HEAD
-                .SelectAsync(async a =>
-                    (CSSyntax.AttributeListSyntax)await a.AcceptAsync(TriviaConvertingExpressionVisitor));
-        }
-
-        public static AttributeArgumentListSyntax CreateAttributeArgumentList(
-            params AttributeArgumentSyntax[] attributeArgumentSyntaxs)
-=======
                 .SelectAsync(async a => await a.AcceptAsync<CSSyntax.AttributeListSyntax>(TriviaConvertingExpressionVisitor));
         }
 
         public static CSSyntax.AttributeArgumentListSyntax CreateAttributeArgumentList(params CSSyntax.AttributeArgumentSyntax[] attributeArgumentSyntaxs)
->>>>>>> 475e62f0
         {
             return SyntaxFactory.AttributeArgumentList(SyntaxFactory.SeparatedList(attributeArgumentSyntaxs));
         }
